--- conflicted
+++ resolved
@@ -155,12 +155,8 @@
 				GenesisBlockIdentifier: ethereum.RopstenGenesisBlockIdentifier,
 				Port:                   1000,
 				GethURL:                DefaultGethURL,
-<<<<<<< HEAD
-				GethArguments:          ethereum.TestnetGethArguments,
+				GethArguments:          ethereum.RopstenGethArguments,
 				SkipGethAdminEnv:       true,
-=======
-				GethArguments:          ethereum.RopstenGethArguments,
->>>>>>> 30d145ad
 			},
 		},
 		"invalid mode": {
